# Copyright Contributors to the Pyro project.
# SPDX-License-Identifier: Apache-2.0

# Adapted from pyro.infer.autoguide
from abc import ABC, abstractmethod
from contextlib import ExitStack
import warnings

import numpy as np

import jax
from jax import grad, hessian, lax, random, tree_map
from jax.experimental import stax
from jax.flatten_util import ravel_pytree
import jax.numpy as jnp

import numpyro
from numpyro import handlers
import numpyro.distributions as dist
from numpyro.distributions import constraints
from numpyro.distributions.flows import (
    BlockNeuralAutoregressiveTransform,
    InverseAutoregressiveTransform,
)
from numpyro.distributions.transforms import (
    AffineTransform,
    ComposeTransform,
    IndependentTransform,
    LowerCholeskyAffine,
    PermuteTransform,
    UnpackTransform,
    biject_to,
)
from numpyro.distributions.util import (
    cholesky_of_inverse,
    periodic_repeat,
    sum_rightmost,
)
from numpyro.infer.elbo import Trace_ELBO
from numpyro.infer.initialization import init_to_median, init_to_uniform
from numpyro.infer.util import helpful_support_errors, initialize_model
from numpyro.nn.auto_reg_nn import AutoregressiveNN
from numpyro.nn.block_neural_arn import BlockNeuralAutoregressiveNN
from numpyro.util import not_jax_tracer

__all__ = [
    "AutoContinuous",
    "AutoGuide",
    "AutoDAIS",
    "AutoSSDAIS",
    "AutoDiagonalNormal",
    "AutoLaplaceApproximation",
    "AutoLowRankMultivariateNormal",
    "AutoNormal",
    "AutoMultivariateNormal",
    "AutoBNAFNormal",
    "AutoIAFNormal",
    "AutoDelta",
]


class AutoGuide(ABC):
    """
    Base class for automatic guides.

    Derived classes must implement the :meth:`__call__` method.

    :param callable model: a pyro model
    :param str prefix: a prefix that will be prefixed to all param internal sites
    :param callable init_loc_fn: A per-site initialization function.
        See :ref:`init_strategy` section for available functions.
    :param callable create_plates: An optional function inputing the same
        ``*args,**kwargs`` as ``model()`` and returning a :class:`numpyro.plate`
        or iterable of plates. Plates not returned will be created
        automatically as usual. This is useful for data subsampling.
    """

    def __init__(
        self, model, *, prefix="auto", init_loc_fn=init_to_uniform, create_plates=None
    ):
        self.model = model
        self.prefix = prefix
        self.init_loc_fn = init_loc_fn
        self.create_plates = create_plates
        self.prototype_trace = None
        self._prototype_frames = {}
        self._prototype_frame_full_sizes = {}

    def _create_plates(self, *args, **kwargs):
        if self.create_plates is None:
            self.plates = {}
        else:
            plates = self.create_plates(*args, **kwargs)
            if isinstance(plates, numpyro.plate):
                plates = [plates]
            assert all(
                isinstance(p, numpyro.plate) for p in plates
            ), "create_plates() returned a non-plate"
            self.plates = {p.name: p for p in plates}
        for name, frame in sorted(self._prototype_frames.items()):
            if name not in self.plates:
                full_size = self._prototype_frame_full_sizes[name]
                self.plates[name] = numpyro.plate(
                    name, full_size, dim=frame.dim, subsample_size=frame.size
                )
        return self.plates

    @abstractmethod
    def __call__(self, *args, **kwargs):
        """
        A guide with the same ``*args, **kwargs`` as the base ``model``.

        :return: A dict mapping sample site name to sampled value.
        :rtype: dict
        """
        raise NotImplementedError

    @abstractmethod
    def sample_posterior(self, rng_key, params, sample_shape=()):
        """
        Generate samples from the approximate posterior over the latent
        sites in the model.

        :param jax.random.PRNGKey rng_key: random key to be used draw samples.
        :param dict params: Current parameters of model and autoguide.
            The parameters can be obtained using :meth:`~numpyro.infer.svi.SVI.get_params`
            method from :class:`~numpyro.infer.svi.SVI`.
        :param tuple sample_shape: sample shape of each latent site, defaults to ().
        :return: a dict containing samples drawn the this guide.
        :rtype: dict
        """
        raise NotImplementedError

    def _setup_prototype(self, *args, **kwargs):
        rng_key = numpyro.prng_key()
        with handlers.block():
            (
                init_params,
                self._potential_fn_gen,
                postprocess_fn_gen,
                self.prototype_trace,
            ) = initialize_model(
                rng_key,
                self.model,
                init_strategy=self.init_loc_fn,
                dynamic_args=True,
                model_args=args,
                model_kwargs=kwargs,
            )
        self._potential_fn = self._potential_fn_gen(*args, **kwargs)
        postprocess_fn = postprocess_fn_gen(*args, **kwargs)
        # We apply a fixed seed just in case postprocess_fn requires
        # a random key to generate subsample indices. It does not matter
        # because we only collect deterministic sites.
        self._postprocess_fn = handlers.seed(postprocess_fn, rng_seed=0)
        self._init_locs = init_params[0]

        self._prototype_frames = {}
        self._prototype_plate_sizes = {}
        for name, site in self.prototype_trace.items():
            if site["type"] == "sample":
                if not site["is_observed"] and site["fn"].is_discrete:
                    # raise support errors early for discrete sites
                    with helpful_support_errors(site):
                        biject_to(site["fn"].support)
                for frame in site["cond_indep_stack"]:
                    if frame.name in self._prototype_frames:
                        assert (
                            frame == self._prototype_frames[frame.name]
                        ), f"The plate {frame.name} has inconsistent dim or size. Please check your model again."
                    else:
                        self._prototype_frames[frame.name] = frame
            elif site["type"] == "plate":
                self._prototype_frame_full_sizes[name] = site["args"][0]

    def median(self, params):
        """
        Returns the posterior median value of each latent variable.

        :param dict params: A dict containing parameter values.
            The parameters can be obtained using :meth:`~numpyro.infer.svi.SVI.get_params`
            method from :class:`~numpyro.infer.svi.SVI`.
        :return: A dict mapping sample site name to median value.
        :rtype: dict
        """
        raise NotImplementedError

    def quantiles(self, params, quantiles):
        """
        Returns posterior quantiles each latent variable. Example::

            print(guide.quantiles(params, [0.05, 0.5, 0.95]))

        :param dict params: A dict containing parameter values.
            The parameters can be obtained using :meth:`~numpyro.infer.svi.SVI.get_params`
            method from :class:`~numpyro.infer.svi.SVI`.
        :param list quantiles: A list of requested quantiles between 0 and 1.
        :return: A dict mapping sample site name to an array of quantile values.
        :rtype: dict
        """
        raise NotImplementedError


class AutoNormal(AutoGuide):
    """
    This implementation of :class:`AutoGuide` uses Normal distributions
    to construct a guide over the entire latent space. The guide does not
    depend on the model's ``*args, **kwargs``.

    This should be equivalent to :class:`AutoDiagonalNormal` , but with
    more convenient site names and with better support for mean field ELBO.

    Usage::

        guide = AutoNormal(model)
        svi = SVI(model, guide, ...)

    :param callable model: A NumPyro model.
    :param str prefix: a prefix that will be prefixed to all param internal sites.
    :param callable init_loc_fn: A per-site initialization function.
        See :ref:`init_strategy` section for available functions.
    :param float init_scale: Initial scale for the standard deviation of each
        (unconstrained transformed) latent variable.
    :param callable create_plates: An optional function inputing the same
        ``*args,**kwargs`` as ``model()`` and returning a :class:`numpyro.plate`
        or iterable of plates. Plates not returned will be created
        automatically as usual. This is useful for data subsampling.
    """

    scale_constraint = constraints.softplus_positive

    def __init__(
        self,
        model,
        *,
        prefix="auto",
        init_loc_fn=init_to_uniform,
        init_scale=0.1,
        create_plates=None,
    ):
        self._init_scale = init_scale
        self._event_dims = {}
        super().__init__(
            model, prefix=prefix, init_loc_fn=init_loc_fn, create_plates=create_plates
        )

    def _setup_prototype(self, *args, **kwargs):
        super()._setup_prototype(*args, **kwargs)

        for name, site in self.prototype_trace.items():
            if site["type"] != "sample" or site["is_observed"]:
                continue

            event_dim = (
                site["fn"].event_dim
                + jnp.ndim(self._init_locs[name])
                - jnp.ndim(site["value"])
            )
            self._event_dims[name] = event_dim

            # If subsampling, repeat init_value to full size.
            for frame in site["cond_indep_stack"]:
                full_size = self._prototype_frame_full_sizes[frame.name]
                if full_size != frame.size:
                    dim = frame.dim - event_dim
                    self._init_locs[name] = periodic_repeat(
                        self._init_locs[name], full_size, dim
                    )

    def __call__(self, *args, **kwargs):
        if self.prototype_trace is None:
            # run model to inspect the model structure
            self._setup_prototype(*args, **kwargs)

        plates = self._create_plates(*args, **kwargs)
        result = {}
        for name, site in self.prototype_trace.items():
            if site["type"] != "sample" or site["is_observed"]:
                continue

            event_dim = self._event_dims[name]
            init_loc = self._init_locs[name]
            with ExitStack() as stack:
                for frame in site["cond_indep_stack"]:
                    stack.enter_context(plates[frame.name])

                site_loc = numpyro.param(
                    "{}_{}_loc".format(name, self.prefix), init_loc, event_dim=event_dim
                )
                site_scale = numpyro.param(
                    "{}_{}_scale".format(name, self.prefix),
                    jnp.full(jnp.shape(init_loc), self._init_scale),
                    constraint=self.scale_constraint,
                    event_dim=event_dim,
                )

                site_fn = dist.Normal(site_loc, site_scale).to_event(event_dim)
                if site["fn"].support is constraints.real or (
                    isinstance(site["fn"].support, constraints.independent)
                    and site["fn"].support is constraints.real
                ):
                    result[name] = numpyro.sample(name, site_fn)
                else:
                    with helpful_support_errors(site):
                        transform = biject_to(site["fn"].support)
                    guide_dist = dist.TransformedDistribution(site_fn, transform)
                    result[name] = numpyro.sample(name, guide_dist)

        return result

    def _constrain(self, latent_samples):
        name = list(latent_samples)[0]
        sample_shape = jnp.shape(latent_samples[name])[
            : jnp.ndim(latent_samples[name]) - jnp.ndim(self._init_locs[name])
        ]
        if sample_shape:
            flatten_samples = tree_map(
                lambda x: jnp.reshape(x, (-1,) + jnp.shape(x)[len(sample_shape) :]),
                latent_samples,
            )
            contrained_samples = lax.map(self._postprocess_fn, flatten_samples)
            return tree_map(
                lambda x: jnp.reshape(x, sample_shape + jnp.shape(x)[1:]),
                contrained_samples,
            )
        else:
            return self._postprocess_fn(latent_samples)

    def sample_posterior(self, rng_key, params, sample_shape=()):
        locs = {k: params["{}_{}_loc".format(k, self.prefix)] for k in self._init_locs}
        scales = {k: params["{}_{}_scale".format(k, self.prefix)] for k in locs}
        with handlers.seed(rng_seed=rng_key):
            latent_samples = {}
            for k in locs:
                latent_samples[k] = numpyro.sample(
                    k, dist.Normal(locs[k], scales[k]).expand_by(sample_shape)
                )
        return self._constrain(latent_samples)

    def median(self, params):
        locs = {
            k: params["{}_{}_loc".format(k, self.prefix)]
            for k, v in self._init_locs.items()
        }
        return self._constrain(locs)

    def quantiles(self, params, quantiles):
        quantiles = jnp.array(quantiles)
        locs = {k: params["{}_{}_loc".format(k, self.prefix)] for k in self._init_locs}
        scales = {k: params["{}_{}_scale".format(k, self.prefix)] for k in locs}
        latent = {
            k: dist.Normal(locs[k], scales[k]).icdf(
                quantiles.reshape((-1,) + (1,) * jnp.ndim(locs[k]))
            )
            for k in locs
        }
        return self._constrain(latent)


class AutoDelta(AutoGuide):
    """
    This implementation of :class:`AutoGuide` uses Delta distributions to
    construct a MAP guide over the entire latent space. The guide does not
    depend on the model's ``*args, **kwargs``.

    .. note:: This class does MAP inference in constrained space.

    Usage::

        guide = AutoDelta(model)
        svi = SVI(model, guide, ...)

    :param callable model: A NumPyro model.
    :param str prefix: a prefix that will be prefixed to all param internal sites.
    :param callable init_loc_fn: A per-site initialization function.
        See :ref:`init_strategy` section for available functions.
    :param callable create_plates: An optional function inputing the same
        ``*args,**kwargs`` as ``model()`` and returning a :class:`numpyro.plate`
        or iterable of plates. Plates not returned will be created
        automatically as usual. This is useful for data subsampling.
    """

    def __init__(
        self, model, *, prefix="auto", init_loc_fn=init_to_median, create_plates=None
    ):
        self._event_dims = {}
        super().__init__(
            model, prefix=prefix, init_loc_fn=init_loc_fn, create_plates=create_plates
        )

    def _setup_prototype(self, *args, **kwargs):
        super()._setup_prototype(*args, **kwargs)
        with numpyro.handlers.block():
            self._init_locs = {
                k: v
                for k, v in self._postprocess_fn(self._init_locs).items()
                if k in self._init_locs
            }
        for name, site in self.prototype_trace.items():
            if site["type"] != "sample" or site["is_observed"]:
                continue

            event_dim = site["fn"].event_dim
            self._event_dims[name] = event_dim

            # If subsampling, repeat init_value to full size.
            for frame in site["cond_indep_stack"]:
                full_size = self._prototype_frame_full_sizes[frame.name]
                if full_size != frame.size:
                    dim = frame.dim - event_dim
                    self._init_locs[name] = periodic_repeat(
                        self._init_locs[name], full_size, dim
                    )

    def __call__(self, *args, **kwargs):
        if self.prototype_trace is None:
            # run model to inspect the model structure
            self._setup_prototype(*args, **kwargs)

        plates = self._create_plates(*args, **kwargs)
        result = {}
        for name, site in self.prototype_trace.items():
            if site["type"] != "sample" or site["is_observed"]:
                continue

            event_dim = self._event_dims[name]
            init_loc = self._init_locs[name]
            with ExitStack() as stack:
                for frame in site["cond_indep_stack"]:
                    stack.enter_context(plates[frame.name])

                site_loc = numpyro.param(
                    "{}_{}_loc".format(name, self.prefix),
                    init_loc,
                    constraint=site["fn"].support,
                    event_dim=event_dim,
                )

                site_fn = dist.Delta(site_loc).to_event(event_dim)
                result[name] = numpyro.sample(name, site_fn)

        return result

    def sample_posterior(self, rng_key, params, sample_shape=()):
        locs = {k: params["{}_{}_loc".format(k, self.prefix)] for k in self._init_locs}
        latent_samples = {
            k: jnp.broadcast_to(v, sample_shape + jnp.shape(v)) for k, v in locs.items()
        }
        return latent_samples

    def median(self, params):
        locs = {k: params["{}_{}_loc".format(k, self.prefix)] for k in self._init_locs}
        return locs


class AutoContinuous(AutoGuide):
    """
    Base class for implementations of continuous-valued Automatic
    Differentiation Variational Inference [1].

    Each derived class implements its own :meth:`_get_posterior` method.

    Assumes model structure and latent dimension are fixed, and all latent
    variables are continuous.

    **Reference:**

    1. *Automatic Differentiation Variational Inference*,
       Alp Kucukelbir, Dustin Tran, Rajesh Ranganath, Andrew Gelman, David M.
       Blei

    :param callable model: A NumPyro model.
    :param str prefix: a prefix that will be prefixed to all param internal sites.
    :param callable init_loc_fn: A per-site initialization function.
        See :ref:`init_strategy` section for available functions.
    """

    def _setup_prototype(self, *args, **kwargs):
        super()._setup_prototype(*args, **kwargs)
        self._init_latent, unpack_latent = ravel_pytree(self._init_locs)
        # this is to match the behavior of Pyro, where we can apply
        # unpack_latent for a batch of samples
        self._unpack_latent = UnpackTransform(unpack_latent)
        self.latent_dim = jnp.size(self._init_latent)
        if self.latent_dim == 0:
            raise RuntimeError(
                "{} found no latent variables; Use an empty guide instead".format(
                    type(self).__name__
                )
            )

    @abstractmethod
    def _get_posterior(self):
        raise NotImplementedError

    def _sample_latent(self, *args, **kwargs):
        sample_shape = kwargs.pop("sample_shape", ())
        posterior = self._get_posterior()
        return numpyro.sample(
            "_{}_latent".format(self.prefix),
            posterior.expand_by(sample_shape),
            infer={"is_auxiliary": True},
        )

    def __call__(self, *args, **kwargs):
        if self.prototype_trace is None:
            # run model to inspect the model structure
            self._setup_prototype(*args, **kwargs)

        latent = self._sample_latent(*args, **kwargs)

        # unpack continuous latent samples
        result = {}

        for name, unconstrained_value in self._unpack_latent(latent).items():
            site = self.prototype_trace[name]
            with helpful_support_errors(site):
                transform = biject_to(site["fn"].support)
            value = transform(unconstrained_value)
            event_ndim = site["fn"].event_dim
            if numpyro.get_mask() is False:
                log_density = 0.0
            else:
                log_density = -transform.log_abs_det_jacobian(
                    unconstrained_value, value
                )
                log_density = sum_rightmost(
                    log_density, jnp.ndim(log_density) - jnp.ndim(value) + event_ndim
                )
            delta_dist = dist.Delta(
                value, log_density=log_density, event_dim=event_ndim
            )
            result[name] = numpyro.sample(name, delta_dist)

        return result

    def _unpack_and_constrain(self, latent_sample, params):
        def unpack_single_latent(latent):
            unpacked_samples = self._unpack_latent(latent)
            # XXX: we need to add param here to be able to replay model
            unpacked_samples.update(
                {
                    k: v
                    for k, v in params.items()
                    if k in self.prototype_trace
                    and self.prototype_trace[k]["type"] == "param"
                }
            )
            samples = self._postprocess_fn(unpacked_samples)
            # filter out param sites
            return {
                k: v
                for k, v in samples.items()
                if k in self.prototype_trace
                and self.prototype_trace[k]["type"] != "param"
            }

        sample_shape = jnp.shape(latent_sample)[:-1]
        if sample_shape:
            latent_sample = jnp.reshape(
                latent_sample, (-1, jnp.shape(latent_sample)[-1])
            )
            unpacked_samples = lax.map(unpack_single_latent, latent_sample)
            return tree_map(
                lambda x: jnp.reshape(x, sample_shape + jnp.shape(x)[1:]),
                unpacked_samples,
            )
        else:
            return unpack_single_latent(latent_sample)

    def get_base_dist(self):
        """
        Returns the base distribution of the posterior when reparameterized
        as a :class:`~numpyro.distributions.distribution.TransformedDistribution`. This
        should not depend on the model's `*args, **kwargs`.
        """
        raise NotImplementedError

    def get_transform(self, params):
        """
        Returns the transformation learned by the guide to generate samples from the unconstrained
        (approximate) posterior.

        :param dict params: Current parameters of model and autoguide.
            The parameters can be obtained using :meth:`~numpyro.infer.svi.SVI.get_params`
            method from :class:`~numpyro.infer.svi.SVI`.
        :return: the transform of posterior distribution
        :rtype: :class:`~numpyro.distributions.transforms.Transform`
        """
        posterior = handlers.substitute(self._get_posterior, params)()
        assert isinstance(
            posterior, dist.TransformedDistribution
        ), "posterior is not a transformed distribution"
        if len(posterior.transforms) > 0:
            return ComposeTransform(posterior.transforms)
        else:
            return posterior.transforms[0]

    def get_posterior(self, params):
        """
        Returns the posterior distribution.

        :param dict params: Current parameters of model and autoguide.
            The parameters can be obtained using :meth:`~numpyro.infer.svi.SVI.get_params`
            method from :class:`~numpyro.infer.svi.SVI`.
        """
        base_dist = self.get_base_dist()
        transform = self.get_transform(params)
        return dist.TransformedDistribution(base_dist, transform)

    def sample_posterior(self, rng_key, params, sample_shape=()):
        latent_sample = handlers.substitute(
            handlers.seed(self._sample_latent, rng_key), params
        )(sample_shape=sample_shape)
        return self._unpack_and_constrain(latent_sample, params)


class AutoDAIS(AutoContinuous):
    """
    This implementation of :class:`AutoDAIS` uses Differentiable Annealed
    Importance Sampling (DAIS) [1, 2] to construct a guide over the entire
    latent space. Samples from the variational distribution (i.e. guide)
    are generated using a combination of (uncorrected) Hamiltonian Monte Carlo
    and Annealed Importance Sampling. The same algorithm is called Uncorrected
    Hamiltonian Annealing in [1].

    Note that AutoDAIS cannot be used in conjuction with data subsampling.

    **Reference:**

    1. *MCMC Variational Inference via Uncorrected Hamiltonian Annealing*,
       Tomas Geffner, Justin Domke
    2. *Differentiable Annealed Importance Sampling and the Perils of Gradient Noise*,
       Guodong Zhang, Kyle Hsu, Jianing Li, Chelsea Finn, Roger Grosse

    Usage::

        guide = AutoDAIS(model)
        svi = SVI(model, guide, ...)

    :param callable model: A NumPyro model.
    :param str prefix: A prefix that will be prefixed to all param internal sites.
    :param int K: A positive integer that controls the number of HMC steps used.
        Defaults to 4.
    :param str base_dist: Controls whether the base Normal variational distribution
       is parameterized by a "diagonal" covariance matrix or a full-rank covariance
       matrix parameterized by a lower-triangular "cholesky" factor. Defaults to "diagonal".
    :param float eta_init: The initial value of the step size used in HMC. Defaults
        to 0.01.
    :param float eta_max: The maximum value of the learnable step size used in HMC.
        Defaults to 0.1.
    :param float gamma_init: The initial value of the learnable damping factor used
        during partial momentum refreshments in HMC. Defaults to 0.9.
    :param callable init_loc_fn: A per-site initialization function.
        See :ref:`init_strategy` section for available functions.
    :param float init_scale: Initial scale for the standard deviation of
        the base variational distribution for each (unconstrained transformed)
        latent variable. Defaults to 0.1.
    :param bool enable_subsampling: A flag to decide if we want to run this model
        with data subsampling.
    :param callable create_plates: An optional function inputing the same
        ``*args,**kwargs`` as ``model()`` and returning a :class:`numpyro.plate`
        or iterable of plates. Plates not returned will be created
        automatically as usual. This is useful for data subsampling.
    """

    def __init__(
        self,
        model,
        *,
        K=4,
        base_dist="diagonal",
        eta_init=0.01,
        eta_max=0.1,
        gamma_init=0.9,
        prefix="auto",
        init_loc_fn=init_to_uniform,
        init_scale=0.1,
        enable_subsampling=False,
        create_plates=None,
    ):
        if K < 1:
            raise ValueError("K must satisfy K >= 1 (got K = {})".format(K))
        if base_dist not in ["diagonal", "cholesky"]:
            raise ValueError('base_dist must be one of "diagonal" or "cholesky".')
        if eta_init <= 0.0 or eta_init >= eta_max:
            raise ValueError(
                "eta_init must be positive and satisfy eta_init < eta_max."
            )
        if eta_max <= 0.0:
            raise ValueError("eta_max must be positive.")
        if gamma_init <= 0.0 or gamma_init >= 1.0:
            raise ValueError("gamma_init must be in the open interval (0, 1).")
        #if init_scale <= 0.0:
        #    raise ValueError("init_scale must be positive.")

        self.eta_init = eta_init
        self.eta_max = eta_max
        self.gamma_init = gamma_init
        self.K = K
        self.base_dist = base_dist
        self._init_scale = init_scale
        self._enable_subsampling = enable_subsampling
        super().__init__(model, prefix=prefix, init_loc_fn=init_loc_fn,
                         create_plates=create_plates)

    def _setup_prototype(self, *args, **kwargs):
        super()._setup_prototype(*args, **kwargs)

        if not self._enable_subsampling:
            for name, site in self.prototype_trace.items():
                if (
                    site["type"] == "plate"
                    and isinstance(site["args"][1], int)
                    and site["args"][0] > site["args"][1]
                ):
                    raise NotImplementedError(
                        "AutoDAIS cannot be used in conjuction with data subsampling."
                    )

    def _get_posterior(self):
        raise NotImplementedError

    def _sample_latent(self, *args, **kwargs):
        if self._enable_subsampling:
            plates = self._create_plates(*args, **kwargs)
            plate_data = {k: v._indices for k, v in plates.items()}
            potential_fn = self._potential_fn_gen(*args, **kwargs)
        else:
            plate_data = {}
            potential_fn = self._potential_fn

        def log_density(x):
            x_unpack = self._unpack_latent(x)
            with handlers.block(), handlers.substitute(data=plate_data):
                return -potential_fn(x_unpack)

        eta0 = numpyro.param(
            "{}_eta0".format(self.prefix),
            self.eta_init,
            constraint=constraints.interval(0, self.eta_max),
        )
        eta_coeff = numpyro.param("{}_eta_coeff".format(self.prefix), 0.00)

        gamma = numpyro.param(
            "{}_gamma".format(self.prefix),
            self.gamma_init,
            constraint=constraints.interval(0, 1),
        )
        betas = numpyro.param(
            "{}_beta_increments".format(self.prefix),
            jnp.ones(self.K),
            constraint=constraints.positive,
        )
        betas = jnp.cumsum(betas)
        betas = betas / betas[-1]  # K-dimensional with betas[-1] = 1

        mass_matrix = numpyro.param(
            "{}_mass_matrix".format(self.prefix),
            jnp.ones(self.latent_dim),
            constraint=constraints.positive,
        )
        inv_mass_matrix = 0.5 / mass_matrix

        init_z_loc = numpyro.param(
<<<<<<< HEAD
            "{}_z_0_loc".format(self.prefix), self._init_latent
=======
            "{}_z_0_loc".format(self.prefix),
            self._init_latent,
>>>>>>> a8c1cf4e
        )

        if self.base_dist == "diagonal":
            init_z_scale = jnp.full(self.latent_dim, self._init_scale) if isinstance(self._init_scale, float) else self._init_scale[1]
            init_z_scale = numpyro.param(
                "{}_z_0_scale".format(self.prefix),
                init_z_scale,
                constraint=constraints.positive,
            )
            base_z_dist = dist.Normal(init_z_loc, init_z_scale).to_event()
        elif self.base_dist == "cholesky":
            scale_tril = jnp.identity(self.latent_dim) * self._init_scale if isinstance(self._init_scale, float) else self._init_scale[1]
            scale_tril = numpyro.param(
                "{}_z_0_scale_tril".format(self.prefix),
<<<<<<< HEAD
                scale_tril,
=======
                jnp.identity(self.latent_dim) * self._init_scale,
>>>>>>> a8c1cf4e
                constraint=constraints.scaled_unit_lower_cholesky,
            )
            base_z_dist = dist.MultivariateNormal(init_z_loc, scale_tril=scale_tril)

        z_0 = numpyro.sample(
            "{}_z_0".format(self.prefix),
            base_z_dist,
            infer={"is_auxiliary": True},
        )
        momentum_dist = dist.Normal(0, mass_matrix).to_event()
        eps = numpyro.sample(
            "{}_momentum".format(self.prefix),
            momentum_dist.expand((self.K,)).to_event().mask(False),
            infer={"is_auxiliary": True},
        )

        def scan_body(carry, eps_beta):
            eps, beta = eps_beta
            eta = eta0 + eta_coeff * beta
            eta = jnp.clip(eta, a_min=0.0, a_max=self.eta_max)
            z_prev, v_prev, log_factor = carry
            z_half = z_prev + v_prev * eta * inv_mass_matrix
            q_grad = (1.0 - beta) * grad(base_z_dist.log_prob)(z_half)
            p_grad = beta * grad(log_density)(z_half)
            v_hat = v_prev + eta * (q_grad + p_grad)
            z = z_half + v_hat * eta * inv_mass_matrix
            v = gamma * v_hat + jnp.sqrt(1 - gamma ** 2) * eps
            delta_ke = momentum_dist.log_prob(v_prev) - momentum_dist.log_prob(v_hat)
            log_factor = log_factor + delta_ke
            return (z, v, log_factor), None

        v_0 = eps[-1]  # note the return value of scan doesn't depend on eps[-1]
        (z, _, log_factor), _ = jax.lax.scan(scan_body, (z_0, v_0, 0.0), (eps, betas))

        numpyro.factor("{}_factor".format(self.prefix), log_factor)

        return z

    def sample_posterior(self, rng_key, params, sample_shape=(),
            model_args=(), model_kwargs=None):
        # NOTE: model_args/model_kwargs needs to be specified for subsampling.
        model_kwargs = {} if model_kwargs is None else model_kwargs
        def _single_sample(_rng_key):
            latent_sample = handlers.substitute(
                handlers.seed(self._sample_latent, _rng_key), params
            )(*model_args, **model_kwargs)
            return self._unpack_and_constrain(latent_sample, params)

        if sample_shape:
            rng_key = random.split(rng_key, int(np.prod(sample_shape)))
            samples = lax.map(_single_sample, rng_key)
            return tree_map(
                lambda x: jnp.reshape(x, sample_shape + jnp.shape(x)[1:]),
                samples,
            )
        else:
            return _single_sample(rng_key)


class AutoSSDAIS(AutoDAIS):
    def __init__(
        self,
        model,
        surrogate_model,
        *,
        K=8,
        eta_init=0.01,
        eta_max=0.1,
        gamma_init=0.9,
        prefix="auto",
        base_dist="diagonal",
        init_loc_fn=init_to_uniform,
        init_scale=0.1,
        base_guide=None,
    ):
        super().__init__(model, K=K, eta_init=eta_init, eta_max=eta_max, gamma_init=gamma_init,
                         prefix=prefix, init_loc_fn=init_loc_fn, init_scale=init_scale, base_dist=base_dist,
                         enable_subsampling=True)

        self.surrogate_model = surrogate_model

        assert base_dist in ["diagonal", "cholesky"]
        self.base_guide = base_guide

    def _setup_prototype(self, *args, **kwargs):
        super()._setup_prototype(*args, **kwargs)

        rng_key = numpyro.prng_key()

        with numpyro.handlers.block():
            (
                _,
                self._surrogate_potential_fn,
                _,
                _
            ) = initialize_model(
                rng_key,
                self.surrogate_model,
                init_strategy=self.init_loc_fn,
                dynamic_args=False,
                model_args=(),
                model_kwargs={},
                )

    def _sample_latent(self, *args, **kwargs):

        def blocked_surrogate_model(x):
            x_unpack = self._unpack_latent(x)
            with numpyro.handlers.block(hide_fn=lambda site: site['type'] != 'param'):
                return -self._surrogate_potential_fn(x_unpack)

        eta0 = numpyro.param(
            "{}_eta0".format(self.prefix),
            self.eta_init,
            constraint=constraints.interval(0, self.eta_max),
        )
        eta_coeff = numpyro.param("{}_eta_coeff".format(self.prefix), 0.00)

        gamma = numpyro.param(
            "{}_gamma".format(self.prefix),
            self.gamma_init,
            constraint=constraints.interval(0, 1),
        )
        betas = numpyro.param(
            "{}_beta_increments".format(self.prefix),
            jnp.ones(self.K),
            constraint=constraints.positive,
        )
        betas = jnp.cumsum(betas)
        betas = betas / betas[-1]  # K-dimensional with betas[-1] = 1

        mass_matrix = numpyro.param(
            "{}_mass_matrix".format(self.prefix),
            jnp.ones(self.latent_dim),
            constraint=constraints.positive,
        )
        inv_mass_matrix = 0.5 / mass_matrix

        if self.base_guide is None:
            init_z_loc = self._init_latent if isinstance(self._init_scale, float) else self._init_scale[0]
            init_z_loc = numpyro.param(
                "{}_z_0_loc".format(self.prefix), init_z_loc
            )

            if self.base_dist == "diagonal":
                init_z_scale = jnp.full(self.latent_dim, self._init_scale) if isinstance(self._init_scale, float) else self._init_scale[1]
                init_z_scale = numpyro.param(
                    "{}_z_0_scale".format(self.prefix),
                    init_z_scale,
                    constraint=constraints.positive,
                )
                base_z_dist = dist.Normal(init_z_loc, init_z_scale).to_event()
            else:
                scale_tril = jnp.identity(self.latent_dim) * self._init_scale if isinstance(self._init_scale, float) else self._init_scale[1]
                scale_tril = numpyro.param(
                    "{}_scale_tril".format(self.prefix),
                    scale_tril,
                    constraint=constraints.scaled_unit_lower_cholesky
                )
                base_z_dist = dist.MultivariateNormal(init_z_loc, scale_tril=scale_tril)

            z_0 = numpyro.sample(
                "{}_z_0".format(self.prefix),
                base_z_dist,
                infer={"is_auxiliary": True})
            base_z_dist_log_prob = base_z_dist.log_prob
        else:
            z_0, base_z_dist_log_prob = self.base_guide("{}_z_0".format(self.prefix))
            z_0 = jnp.reshape(z_0, (-1,))

        momentum_dist = dist.Normal(0, mass_matrix).to_event()
        eps = numpyro.sample(
            "{}_momentum".format(self.prefix),
            momentum_dist.expand((self.K,)).to_event().mask(False),
            infer={"is_auxiliary": True},
        )

        def scan_body(carry, eps_beta):
            eps, beta = eps_beta
            eta = eta0 + eta_coeff * beta
            eta = jnp.clip(eta, a_min=0.0, a_max=self.eta_max)
            z_prev, v_prev, log_factor = carry
            z_half = z_prev + v_prev * eta * inv_mass_matrix
            q_grad = (1.0 - beta) * grad(base_z_dist_log_prob)(z_half)
            p_grad = beta * grad(blocked_surrogate_model)(z_half)
            v_hat = v_prev + eta * (q_grad + p_grad)
            z = z_half + v_hat * eta * inv_mass_matrix
            v = gamma * v_hat + jnp.sqrt(1 - gamma ** 2) * eps
            delta_ke = momentum_dist.log_prob(v_prev) - momentum_dist.log_prob(v_hat)
            log_factor = log_factor + delta_ke
            return (z, v, log_factor), None

        v_0 = eps[-1]  # note the return value of scan doesn't depend on eps[-1]
        (z, _, log_factor), _ = jax.lax.scan(scan_body, (z_0, v_0, 0.0), (eps, betas))

        numpyro.factor("{}_factor".format(self.prefix), log_factor)

        return z


class AutoDiagonalNormal(AutoContinuous):
    """
    This implementation of :class:`AutoContinuous` uses a Normal distribution
    with a diagonal covariance matrix to construct a guide over the entire
    latent space. The guide does not depend on the model's ``*args, **kwargs``.

    Usage::

        guide = AutoDiagonalNormal(model, ...)
        svi = SVI(model, guide, ...)
    """

    scale_constraint = constraints.softplus_positive

    def __init__(
        self,
        model,
        *,
        prefix="auto",
        init_loc_fn=init_to_uniform,
        init_scale=0.1,
        init_strategy=None,
    ):
        if init_strategy is not None:
            init_loc_fn = init_strategy
            warnings.warn(
                "`init_strategy` argument has been deprecated in favor of `init_loc_fn`"
                " argument.",
                FutureWarning,
            )
        if init_scale <= 0:
            raise ValueError("Expected init_scale > 0. but got {}".format(init_scale))
        self._init_scale = init_scale
        super().__init__(model, prefix=prefix, init_loc_fn=init_loc_fn)

    def _get_posterior(self):
        loc = numpyro.param("{}_loc".format(self.prefix), self._init_latent)
        scale = numpyro.param(
            "{}_scale".format(self.prefix),
            jnp.full(self.latent_dim, self._init_scale),
            constraint=self.scale_constraint,
        )
        return dist.Normal(loc, scale)

    def get_base_dist(self):
        return dist.Normal(jnp.zeros(self.latent_dim), 1).to_event(1)

    def get_transform(self, params):
        loc = params["{}_loc".format(self.prefix)]
        scale = params["{}_scale".format(self.prefix)]
        return IndependentTransform(AffineTransform(loc, scale), 1)

    def get_posterior(self, params):
        """
        Returns a diagonal Normal posterior distribution.
        """
        transform = self.get_transform(params).base_transform
        return dist.Normal(transform.loc, transform.scale)

    def median(self, params):
        loc = params["{}_loc".format(self.prefix)]
        return self._unpack_and_constrain(loc, params)

    def quantiles(self, params, quantiles):
        quantiles = jnp.array(quantiles)[..., None]
        latent = self.get_posterior(params).icdf(quantiles)
        return self._unpack_and_constrain(latent, params)


class AutoMultivariateNormal(AutoContinuous):
    """
    This implementation of :class:`AutoContinuous` uses a MultivariateNormal
    distribution to construct a guide over the entire latent space.
    The guide does not depend on the model's ``*args, **kwargs``.

    Usage::

        guide = AutoMultivariateNormal(model, ...)
        svi = SVI(model, guide, ...)
    """

    scale_tril_constraint = constraints.scaled_unit_lower_cholesky

    def __init__(
        self,
        model,
        *,
        prefix="auto",
        init_loc_fn=init_to_uniform,
        init_scale=0.1,
        init_strategy=None,
    ):
        if init_strategy is not None:
            init_loc_fn = init_strategy
            warnings.warn(
                "`init_strategy` argument has been deprecated in favor of `init_loc_fn`"
                " argument.",
                FutureWarning,
            )
        if isinstance(init_scale, float) and init_scale <= 0:
            raise ValueError("Expected init_scale > 0. but got {}".format(init_scale))
        self._init_scale = init_scale
        super().__init__(model, prefix=prefix, init_loc_fn=init_loc_fn)

    def _get_posterior(self):
        loc = self._init_latent if isinstance(self._init_scale, float) else self._init_scale[0]
        loc = numpyro.param("{}_loc".format(self.prefix), loc)
        scale_tril = self._init_scale * jnp.identity(self.latent_dim) if isinstance(self._init_scale, float) else self._init_scale[1]
        scale_tril = numpyro.param(
            "{}_scale_tril".format(self.prefix),
            scale_tril,
            constraint=self.scale_tril_constraint,
        )
        return dist.MultivariateNormal(loc, scale_tril=scale_tril)

    def get_base_dist(self):
        return dist.Normal(jnp.zeros(self.latent_dim), 1).to_event(1)

    def get_transform(self, params):
        loc = params["{}_loc".format(self.prefix)]
        scale_tril = params["{}_scale_tril".format(self.prefix)]
        return LowerCholeskyAffine(loc, scale_tril)

    def get_posterior(self, params):
        """
        Returns a multivariate Normal posterior distribution.
        """
        transform = self.get_transform(params)
        return dist.MultivariateNormal(transform.loc, scale_tril=transform.scale_tril)

    def median(self, params):
        loc = params["{}_loc".format(self.prefix)]
        return self._unpack_and_constrain(loc, params)

    def quantiles(self, params, quantiles):
        transform = self.get_transform(params)
        quantiles = jnp.array(quantiles)[..., None]
        latent = dist.Normal(transform.loc, jnp.diagonal(transform.scale_tril)).icdf(
            quantiles
        )
        return self._unpack_and_constrain(latent, params)


class AutoLowRankMultivariateNormal(AutoContinuous):
    """
    This implementation of :class:`AutoContinuous` uses a LowRankMultivariateNormal
    distribution to construct a guide over the entire latent space.
    The guide does not depend on the model's ``*args, **kwargs``.

    Usage::

        guide = AutoLowRankMultivariateNormal(model, rank=2, ...)
        svi = SVI(model, guide, ...)
    """

    scale_constraint = constraints.softplus_positive

    def __init__(
        self,
        model,
        *,
        prefix="auto",
        init_loc_fn=init_to_uniform,
        init_scale=0.1,
        rank=None,
        init_strategy=None,
    ):
        if init_strategy is not None:
            init_loc_fn = init_strategy
            warnings.warn(
                "`init_strategy` argument has been deprecated in favor of `init_loc_fn`"
                " argument.",
                FutureWarning,
            )
        if init_scale <= 0:
            raise ValueError("Expected init_scale > 0. but got {}".format(init_scale))
        self._init_scale = init_scale
        self.rank = rank
        super(AutoLowRankMultivariateNormal, self).__init__(
            model, prefix=prefix, init_loc_fn=init_loc_fn
        )

    def _get_posterior(self, *args, **kwargs):
        rank = int(round(self.latent_dim ** 0.5)) if self.rank is None else self.rank
        loc = numpyro.param("{}_loc".format(self.prefix), self._init_latent)
        cov_factor = numpyro.param(
            "{}_cov_factor".format(self.prefix), jnp.zeros((self.latent_dim, rank))
        )
        scale = numpyro.param(
            "{}_scale".format(self.prefix),
            jnp.full(self.latent_dim, self._init_scale),
            constraint=self.scale_constraint,
        )
        cov_diag = scale * scale
        cov_factor = cov_factor * scale[..., None]
        return dist.LowRankMultivariateNormal(loc, cov_factor, cov_diag)

    def get_base_dist(self):
        return dist.Normal(jnp.zeros(self.latent_dim), 1).to_event(1)

    def get_transform(self, params):
        posterior = self.get_posterior(params)
        return LowerCholeskyAffine(posterior.loc, posterior.scale_tril)

    def get_posterior(self, params):
        """
        Returns a lowrank multivariate Normal posterior distribution.
        """
        loc = params["{}_loc".format(self.prefix)]
        cov_factor = params["{}_cov_factor".format(self.prefix)]
        scale = params["{}_scale".format(self.prefix)]
        cov_diag = scale * scale
        cov_factor = cov_factor * scale[..., None]
        return dist.LowRankMultivariateNormal(loc, cov_factor, cov_diag)

    def median(self, params):
        loc = params["{}_loc".format(self.prefix)]
        return self._unpack_and_constrain(loc, params)

    def quantiles(self, params, quantiles):
        loc = params[f"{self.prefix}_loc"]
        cov_factor = params[f"{self.prefix}_cov_factor"]
        scale = params[f"{self.prefix}_scale"]
        scale = scale * jnp.sqrt(jnp.square(cov_factor).sum(-1) + 1)
        quantiles = jnp.array(quantiles)[..., None]
        latent = dist.Normal(loc, scale).icdf(quantiles)
        return self._unpack_and_constrain(latent, params)


class AutoLaplaceApproximation(AutoContinuous):
    r"""
    Laplace approximation (quadratic approximation) approximates the posterior
    :math:`\log p(z | x)` by a multivariate normal distribution in the
    unconstrained space. Under the hood, it uses Delta distributions to
    construct a MAP guide over the entire (unconstrained) latent space. Its
    covariance is given by the inverse of the hessian of :math:`-\log p(x, z)`
    at the MAP point of `z`.

    Usage::

        guide = AutoLaplaceApproximation(model, ...)
        svi = SVI(model, guide, ...)
    """

    def _setup_prototype(self, *args, **kwargs):
        super(AutoLaplaceApproximation, self)._setup_prototype(*args, **kwargs)

        def loss_fn(params):
            # we are doing maximum likelihood, so only require `num_particles=1` and an arbitrary rng_key.
            return Trace_ELBO().loss(
                random.PRNGKey(0), params, self.model, self, *args, **kwargs
            )

        self._loss_fn = loss_fn

    def _get_posterior(self, *args, **kwargs):
        # sample from Delta guide
        loc = numpyro.param("{}_loc".format(self.prefix), self._init_latent)
        return dist.Delta(loc, event_dim=1)

    def get_base_dist(self):
        return dist.Normal(jnp.zeros(self.latent_dim), 1).to_event(1)

    def get_transform(self, params):
        def loss_fn(z):
            params1 = params.copy()
            params1["{}_loc".format(self.prefix)] = z
            return self._loss_fn(params1)

        loc = params["{}_loc".format(self.prefix)]
        precision = hessian(loss_fn)(loc)
        scale_tril = cholesky_of_inverse(precision)
        if not_jax_tracer(scale_tril):
            if np.any(np.isnan(scale_tril)):
                warnings.warn(
                    "Hessian of log posterior at the MAP point is singular. Posterior"
                    " samples from AutoLaplaceApproxmiation will be constant (equal to"
                    " the MAP point). Please consider using an AutoNormal guide."
                )
        scale_tril = jnp.where(jnp.isnan(scale_tril), 0.0, scale_tril)
        return LowerCholeskyAffine(loc, scale_tril)

    def get_posterior(self, params):
        """
        Returns a multivariate Normal posterior distribution.
        """
        transform = self.get_transform(params)
        return dist.MultivariateNormal(transform.loc, scale_tril=transform.scale_tril)

    def sample_posterior(self, rng_key, params, sample_shape=()):
        latent_sample = self.get_posterior(params).sample(rng_key, sample_shape)
        return self._unpack_and_constrain(latent_sample, params)

    def median(self, params):
        loc = params["{}_loc".format(self.prefix)]
        return self._unpack_and_constrain(loc, params)

    def quantiles(self, params, quantiles):
        transform = self.get_transform(params)
        quantiles = jnp.array(quantiles)[..., None]
        latent = dist.Normal(transform.loc, jnp.diagonal(transform.scale_tril)).icdf(
            quantiles
        )
        return self._unpack_and_constrain(latent, params)


class AutoIAFNormal(AutoContinuous):
    """
    This implementation of :class:`AutoContinuous` uses a Diagonal Normal
    distribution transformed via a
    :class:`~numpyro.distributions.flows.InverseAutoregressiveTransform`
    to construct a guide over the entire latent space. The guide does not
    depend on the model's ``*args, **kwargs``.

    Usage::

        guide = AutoIAFNormal(model, hidden_dims=[20], skip_connections=True, ...)
        svi = SVI(model, guide, ...)

    :param callable model: a generative model.
    :param str prefix: a prefix that will be prefixed to all param internal sites.
    :param callable init_loc_fn: A per-site initialization function.
    :param int num_flows: the number of flows to be used, defaults to 3.
    :param list hidden_dims: the dimensionality of the hidden units per layer.
        Defaults to ``[latent_dim, latent_dim]``.
    :param bool skip_connections: whether to add skip connections from the input to the
        output of each flow. Defaults to False.
    :param callable nonlinearity: the nonlinearity to use in the feedforward network.
        Defaults to :func:`jax.experimental.stax.Elu`.
    """

    def __init__(
        self,
        model,
        *,
        prefix="auto",
        init_loc_fn=init_to_uniform,
        num_flows=3,
        hidden_dims=None,
        skip_connections=False,
        nonlinearity=stax.Elu,
        init_strategy=None,
    ):
        if init_strategy is not None:
            init_loc_fn = init_strategy
            warnings.warn(
                "`init_strategy` argument has been deprecated in favor of `init_loc_fn`"
                " argument.",
                FutureWarning,
            )
        self.num_flows = num_flows
        # 2-layer, stax.Elu, skip_connections=False by default following the experiments in
        # IAF paper (https://arxiv.org/abs/1606.04934)
        # and Neutra paper (https://arxiv.org/abs/1903.03704)
        self._hidden_dims = hidden_dims
        self._skip_connections = skip_connections
        self._nonlinearity = nonlinearity
        super(AutoIAFNormal, self).__init__(
            model, prefix=prefix, init_loc_fn=init_loc_fn
        )

    def _get_posterior(self):
        if self.latent_dim == 1:
            raise ValueError(
                "latent dim = 1. Consider using AutoDiagonalNormal instead"
            )
        hidden_dims = (
            [self.latent_dim, self.latent_dim]
            if self._hidden_dims is None
            else self._hidden_dims
        )
        flows = []
        for i in range(self.num_flows):
            if i > 0:
                flows.append(PermuteTransform(jnp.arange(self.latent_dim)[::-1]))
            arn = AutoregressiveNN(
                self.latent_dim,
                hidden_dims,
                permutation=jnp.arange(self.latent_dim),
                skip_connections=self._skip_connections,
                nonlinearity=self._nonlinearity,
            )
            arnn = numpyro.module(
                "{}_arn__{}".format(self.prefix, i), arn, (self.latent_dim,)
            )
            flows.append(InverseAutoregressiveTransform(arnn))
        return dist.TransformedDistribution(self.get_base_dist(), flows)

    def get_base_dist(self):
        return dist.Normal(jnp.zeros(self.latent_dim), 1).to_event(1)


class AutoBNAFNormal(AutoContinuous):
    """
    This implementation of :class:`AutoContinuous` uses a Diagonal Normal
    distribution transformed via a
    :class:`~numpyro.distributions.flows.BlockNeuralAutoregressiveTransform`
    to construct a guide over the entire latent space. The guide does not
    depend on the model's ``*args, **kwargs``.

    Usage::

        guide = AutoBNAFNormal(model, num_flows=1, hidden_factors=[50, 50], ...)
        svi = SVI(model, guide, ...)

    **References**

    1. *Block Neural Autoregressive Flow*,
       Nicola De Cao, Ivan Titov, Wilker Aziz

    :param callable model: a generative model.
    :param str prefix: a prefix that will be prefixed to all param internal sites.
    :param callable init_loc_fn: A per-site initialization function.
    :param int num_flows: the number of flows to be used, defaults to 1.
    :param list hidden_factors: Hidden layer i has ``hidden_factors[i]`` hidden units per
        input dimension. This corresponds to both :math:`a` and :math:`b` in reference [1].
        The elements of hidden_factors must be integers.
    """

    def __init__(
        self,
        model,
        *,
        prefix="auto",
        init_loc_fn=init_to_uniform,
        num_flows=1,
        hidden_factors=[8, 8],
        init_strategy=None,
    ):
        if init_strategy is not None:
            init_loc_fn = init_strategy
            warnings.warn(
                "`init_strategy` argument has been deprecated in favor of `init_loc_fn`"
                " argument.",
                FutureWarning,
            )
        self.num_flows = num_flows
        self._hidden_factors = hidden_factors
        super(AutoBNAFNormal, self).__init__(
            model, prefix=prefix, init_loc_fn=init_loc_fn
        )

    def _get_posterior(self):
        if self.latent_dim == 1:
            raise ValueError(
                "latent dim = 1. Consider using AutoDiagonalNormal instead"
            )
        flows = []
        for i in range(self.num_flows):
            if i > 0:
                flows.append(PermuteTransform(jnp.arange(self.latent_dim)[::-1]))
            residual = "gated" if i < (self.num_flows - 1) else None
            arn = BlockNeuralAutoregressiveNN(
                self.latent_dim, self._hidden_factors, residual
            )
            arnn = numpyro.module(
                "{}_arn__{}".format(self.prefix, i), arn, (self.latent_dim,)
            )
            flows.append(BlockNeuralAutoregressiveTransform(arnn))
        return dist.TransformedDistribution(self.get_base_dist(), flows)

    def get_base_dist(self):
        return dist.Normal(jnp.zeros(self.latent_dim), 1).to_event(1)<|MERGE_RESOLUTION|>--- conflicted
+++ resolved
@@ -154,7 +154,7 @@
         # because we only collect deterministic sites.
         self._postprocess_fn = handlers.seed(postprocess_fn, rng_seed=0)
         self._init_locs = init_params[0]
-
+s
         self._prototype_frames = {}
         self._prototype_plate_sizes = {}
         for name, site in self.prototype_trace.items():
@@ -763,12 +763,7 @@
         inv_mass_matrix = 0.5 / mass_matrix
 
         init_z_loc = numpyro.param(
-<<<<<<< HEAD
             "{}_z_0_loc".format(self.prefix), self._init_latent
-=======
-            "{}_z_0_loc".format(self.prefix),
-            self._init_latent,
->>>>>>> a8c1cf4e
         )
 
         if self.base_dist == "diagonal":
@@ -783,11 +778,7 @@
             scale_tril = jnp.identity(self.latent_dim) * self._init_scale if isinstance(self._init_scale, float) else self._init_scale[1]
             scale_tril = numpyro.param(
                 "{}_z_0_scale_tril".format(self.prefix),
-<<<<<<< HEAD
                 scale_tril,
-=======
-                jnp.identity(self.latent_dim) * self._init_scale,
->>>>>>> a8c1cf4e
                 constraint=constraints.scaled_unit_lower_cholesky,
             )
             base_z_dist = dist.MultivariateNormal(init_z_loc, scale_tril=scale_tril)
