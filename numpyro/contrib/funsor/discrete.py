--- conflicted
+++ resolved
@@ -118,12 +118,7 @@
             values = [v.reshape((-1,) + prototype_shape[1:]) for v in values]
             data[root_name] = jnp.concatenate(values)
 
-<<<<<<< HEAD
-    with substitute(data=data):
-        return model(*args, **kwargs)
-=======
     return data
->>>>>>> 58a7beb3
 
 
 def infer_discrete(fn=None, first_available_dim=None, temperature=1, rng_key=None):
