--- conflicted
+++ resolved
@@ -121,15 +121,11 @@
     dist.gamma,
     dist.lognorm,
     dist.norm,
-<<<<<<< HEAD
-    dist.uniform,
     dist.t,
-=======
     pytest.param(dist.uniform,
                  marks=pytest.mark.xfail(
                      reason="jax.scipy.uniform.logpdf is not correctly implemented, "
                      "see https://github.com/google/jax/pull/510")),
->>>>>>> ecff740d
 ], ids=lambda jax_dist: jax_dist.name)
 @pytest.mark.parametrize('loc_scale', [
     (),
